--- conflicted
+++ resolved
@@ -212,8 +212,12 @@
     sampling_params: Dict[str, Any],
     api_key: str = "EMPTY",
 ) -> Dict[str, List[str]]:
-    
-    api_key = api_key if api_key and api_key != "EMPTY" else os.environ.get("LLM_API_KEY", "EMPTY")
+
+    api_key = (
+        api_key
+        if api_key and api_key != "EMPTY"
+        else os.environ.get("LLM_API_KEY", "EMPTY")
+    )
 
     client = AsyncOpenAI(base_url=base_url, api_key=api_key)
 
@@ -263,7 +267,9 @@
     return {"ans_ls": ret}
 
 
-@app.tool(output="prompt_ls,model_name,base_url,sampling_params,ret_path,api_key->ans_ls")
+@app.tool(
+    output="prompt_ls,model_name,base_url,sampling_params,ret_path,api_key->ans_ls"
+)
 async def multimodal_generate(
     prompt_ls: List[Union[str, Dict[str, Any]]],
     model_name: str,
@@ -272,11 +278,14 @@
     ret_path: List[List[str]],
     api_key: str = "EMPTY",
 ) -> Dict[str, List[str]]:
-    
-    api_key = api_key if api_key and api_key != "EMPTY" else os.environ.get("LLM_API_KEY", "EMPTY")
+
+    api_key = (
+        api_key
+        if api_key and api_key != "EMPTY"
+        else os.environ.get("LLM_API_KEY", "EMPTY")
+    )
 
     client = AsyncOpenAI(base_url=base_url, api_key=api_key)
-    
 
     prompts = []
     for m in prompt_ls:
@@ -293,15 +302,10 @@
 
     def to_data_url(path_or_url: str) -> str:
         s = str(path_or_url).strip()
-<<<<<<< HEAD
 
         if s.startswith(("http://", "https://", "data:image/")):
             return s
 
-=======
-        if s.startswith(("http://", "https://", "data:image/")):
-            return s
->>>>>>> fa0e6b8b
         if not os.path.isfile(s):
             raise FileNotFoundError(f"image not found: {s}")
         mime, _ = mimetypes.guess_type(s)
